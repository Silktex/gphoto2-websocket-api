#!/usr/bin/env python3

import asyncio
import base64 
import json
import logging
import os
import re
import time
import shutil # For delete_image_set
import mimetypes # For get_image_data

from enum import Enum
from typing import Any, Dict, List, Optional, Tuple, Union

# Attempt to import RPi.GPIO and set a flag
try:
    import RPi.GPIO as GPIO
    gpio_imported_successfully = True
except (ImportError, RuntimeError):
    gpio_imported_successfully = False
    GPIO = None 

import gphoto2 as gp
import uvicorn
from fastapi import FastAPI, HTTPException, Query, WebSocket, WebSocketDisconnect
from fastapi.middleware.cors import CORSMiddleware
from pydantic import BaseModel, Field

# Configure logging
LOG_LEVEL = os.environ.get("LOG_LEVEL", "INFO").upper()
SETTINGS_REFRESH_INTERVAL = int(os.environ.get("SETTINGS_REFRESH_INTERVAL", "10")) 
LIVEVIEW_FRAME_INTERVAL = float(os.environ.get("LIVEVIEW_FRAME_INTERVAL", "0.05")) 
PHOTOMETRIC_CAPTURE_DELAY = float(os.environ.get("PHOTOMETRIC_CAPTURE_DELAY", "0.5")) 

# Base directory for captures and photometric sets
CAPTURES_BASE_DIR = "captures" # General captures
PHOTOMETRIC_SETS_BASE_DIR = os.path.join(CAPTURES_BASE_DIR, "photometric_sets")


logging.basicConfig(
    level=LOG_LEVEL, format="%(asctime)s - %(levelname)s - %(name)s - %(message)s"
)
logger = logging.getLogger(__name__)

# GPIO Pin mapping (BCM mode)
LIGHT_PINS: Dict[str, int] = {
    "lights_top": 24, "light_front": 4, "light_front_left": 18, "light_left": 27,
    "light_rear_left": 22, "light_rear": 3, "light_rear_right": 17, "light_right": 23,
    "light_front_right": 2
}

# --- Pydantic Models ---
class CameraInfo(BaseModel): model: str; port: str
class ConfigDetails(BaseModel): name: str; label: str; value: Union[str, int, float, bool]; type: str; readonly: bool; options: Optional[List[str]] = None
class CaptureResponse(BaseModel): message: str; file_path: Optional[str] = None
class LightStatePayload(BaseModel): light_name: str; state: bool
class LightStatesInfo(BaseModel): states: Dict[str, bool]; gpio_available: bool
class SetLightStateResponseData(BaseModel): light_name: str; new_state: bool; gpio_available: bool; message: str
class LiveviewFrameMessage(BaseModel): action: str = "liveview_frame"; frame: str; mimetype: str = "image/jpeg"

# Models for Photometric Stereo
class PhotometricSetPayload(BaseModel): light_sequence: List[str]; set_name_prefix: Optional[str] = None
class PhotometricProgressData(BaseModel): status: str; current_light: Optional[str] = None; set_folder: str; error_detail: Optional[str] = None
class PhotometricSetResponseData(BaseModel): message: str; set_folder: str; image_count: Optional[int] = None; images_captured: Optional[List[str]] = None

# Models for Image/Set Management
class ImageSetContentsPayload(BaseModel): set_name: str
class DeleteImageSetPayload(BaseModel): set_name: str
class GetImageDataPayload(BaseModel): image_path: str # Relative to server root, e.g., "captures/photometric_sets/set_name/image.jpg"

class ImageSetInfo(BaseModel): name: str # Directory name of the set
class ImageFileDetails(BaseModel): filename: str; path: str # path is relative to server root
class ImageDataResponse(BaseModel): filename: str; image_b64: str; mimetype: str


class ActionType(str, Enum):
    GET_CAMERAS = "get_cameras"; SELECT_CAMERA = "select_camera"; GET_CONFIG = "get_config"
    SET_CONFIG = "set_config"; CAPTURE_IMAGE = "capture_image"; GET_PREVIEW = "get_preview" 
    DESELECT_CAMERA = "deselect_camera"; SET_LIGHT_STATE = "set_light_state"; GET_LIGHT_STATES = "get_light_states"
    START_LIVEVIEW = "start_liveview"; STOP_LIVEVIEW = "stop_liveview"
    CAPTURE_PHOTOMETRIC_SET = "capture_photometric_set"; PHOTOMETRIC_PROGRESS = "photometric_progress"
    # New actions for Image/Set Management
    LIST_IMAGE_SETS = "list_image_sets"
    GET_IMAGE_SET_CONTENTS = "get_image_set_contents"
    DELETE_IMAGE_SET = "delete_image_set"
    GET_IMAGE_DATA = "get_image_data"

class WebSocketRequest(BaseModel): action: ActionType; payload: Optional[Dict[str, Any]] = None; request_id: Optional[str] = None 
class WebSocketResponse(BaseModel): action: ActionType; success: bool; data: Optional[Any] = None; error: Optional[str] = None; request_id: Optional[str] = None


# --- Light Controller Class ---
class LightController: # ... (same as before)
    def __init__(self):
        self.gpio_available = gpio_imported_successfully
        self.light_states: Dict[str, bool] = {name: False for name in LIGHT_PINS.keys()}
        if self.gpio_available and GPIO:
            logger.info("RPi.GPIO imported. Initializing GPIO for lights.")
            try:
                GPIO.setmode(GPIO.BCM); GPIO.setwarnings(False)
                for name, pin in LIGHT_PINS.items(): GPIO.setup(pin, GPIO.OUT); GPIO.output(pin, GPIO.LOW)
                logger.info("GPIO pins for lights initialized.")
            except Exception as e: logger.error(f"GPIO init error: {e}. Disabling GPIO."); self.gpio_available = False
        else: logger.warning("RPi.GPIO not found/failed. Light control stubbed.")
    def set_light_state(self, light_name: str, state: bool) -> Tuple[bool, str]:
        if light_name not in LIGHT_PINS: return False, f"Invalid light name: {light_name}."
        self.light_states[light_name] = state
        msg_action = "ON" if state else "OFF"
        if self.gpio_available and GPIO:
            pin = LIGHT_PINS[light_name]
            try: GPIO.output(pin, GPIO.HIGH if state else GPIO.LOW); logger.info(f"Light '{light_name}' (pin {pin}) to {msg_action}."); return True, f"Light '{light_name}' turned {msg_action}."
            except Exception as e: logger.error(f"GPIO error for light '{light_name}': {e}"); return False, f"GPIO error for '{light_name}'."
        logger.info(f"Mock: Light '{light_name}' to {msg_action} (GPIO not available)."); return True, f"Mock: Light '{light_name}' state {msg_action}."
    def get_light_states(self) -> Dict[str, bool]: return self.light_states
    def get_gpio_availability(self) -> bool: return self.gpio_available
    def cleanup(self):
        if self.gpio_available and GPIO: logger.info("Cleaning up GPIO."); GPIO.cleanup()
        else: logger.info("No GPIO cleanup needed.")

# --- GPhoto2 API Wrapper ---
class GPhoto2API: # ... (previous methods mostly unchanged, new methods added)
    _instance = None
    def __new__(cls, *args, **kwargs): # ... (same)
        if not cls._instance: cls._instance = super(GPhoto2API, cls).__new__(cls)
        return cls._instance
    def __init__(self): # ... (same, ensure new members are initialized if any)
        if not hasattr(self, "initialized"):
            self.camera: Optional[gp.Camera] = None; self.context: gp.Context = gp.Context()
            self.available_cameras: List[CameraInfo] = []; self.selected_camera_info: Optional[CameraInfo] = None
            self.preview_task = None; self.preview_clients: List[WebSocket] = [] 
            self.settings_cache: Dict[str, ConfigDetails] = {}; self.cache_refresh_task = None
            self.light_controller = LightController()
            self.liveview_active: bool = False; self.current_liveview_websocket: Optional[WebSocket] = None
            self.initialized = True
            # Ensure base directories exist at startup
            os.makedirs(CAPTURES_BASE_DIR, exist_ok=True)
            os.makedirs(PHOTOMETRIC_SETS_BASE_DIR, exist_ok=True)
            logger.info(f"GPhoto2API init. Captures dir: '{CAPTURES_BASE_DIR}', Photometric sets dir: '{PHOTOMETRIC_SETS_BASE_DIR}'.")
            logger.info(f"Settings refresh: {SETTINGS_REFRESH_INTERVAL}s. GPIO: {self.light_controller.get_gpio_availability()}. Liveview FPS: ~{1/LIVEVIEW_FRAME_INTERVAL:.0f}")

    # --- Path Validation Helper ---
    def _is_path_safe(self, base_dir: str, user_provided_path_segment: str) -> bool:
        """Validates if a path segment is safe and within the base directory."""
        # Prevent path traversal by ensuring the segment is just a name, not a path itself
        if ".." in user_provided_path_segment or "/" in user_provided_path_segment or "\\" in user_provided_path_segment:
            logger.warning(f"Attempted path traversal or invalid characters in segment: '{user_provided_path_segment}'")
            return False
        
        # Construct the full path and normalize it
        full_path = os.path.normpath(os.path.join(base_dir, user_provided_path_segment))
        
        # Check if the normalized full path is still within the intended base directory
        if not os.path.abspath(full_path).startswith(os.path.abspath(base_dir)):
            logger.warning(f"Path validation failed: '{full_path}' is outside of base '{base_dir}'")
            return False
        return True

    async def _start_periodic_cache_refresh(self): # ... (same)
        if self.cache_refresh_task and not self.cache_refresh_task.done(): logger.debug("Cache refresh task already running."); return
        if self.camera and self.selected_camera_info:
            logger.info(f"Starting periodic settings cache refresh for {self.selected_camera_info.model}.")
            self.cache_refresh_task = asyncio.create_task(self._periodic_cache_refresh_loop())
        else: logger.warning("Cannot start periodic cache refresh: No camera selected.")
    async def _stop_periodic_cache_refresh(self): # ... (same)
        if self.cache_refresh_task and not self.cache_refresh_task.done():
            logger.info("Stopping periodic settings cache refresh task.")
            self.cache_refresh_task.cancel()
            try: await self.cache_refresh_task
            except asyncio.CancelledError: logger.info("Periodic settings cache refresh task cancelled successfully.")
            except Exception as e: logger.error(f"Error during cache refresh task cancellation: {e}", exc_info=True)
        self.cache_refresh_task = None
    async def _periodic_cache_refresh_loop(self): # ... (same)
        if not self.selected_camera_info: logger.error("Cache refresh loop started without selected camera."); return
        logger.info(f"Periodic cache refresh loop started for {self.selected_camera_info.model}.")
        try:
            while True:
                if not self.camera or not self.selected_camera_info: logger.info("Camera deselected. Stopping cache refresh."); break
                logger.debug(f"Periodic refresh: Updating settings for {self.selected_camera_info.model}.")
                await self.refresh_full_settings_cache()
                await asyncio.sleep(SETTINGS_REFRESH_INTERVAL)
        except asyncio.CancelledError: logger.info(f"Cache refresh loop for {self.selected_camera_info.model if self.selected_camera_info else 'N/A'} cancelled.")
        except Exception as e: logger.error(f"Error in cache refresh loop for {self.selected_camera_info.model if self.selected_camera_info else 'N/A'}: {e}", exc_info=True)
        finally: logger.info(f"Cache refresh loop for {self.selected_camera_info.model if self.selected_camera_info else 'N/A'} ended.")
    async def list_cameras(self) -> List[CameraInfo]: # ... (same)
        logger.info("Detecting cameras...")
        try:
            try: gp.check_result(gp.gp_camera_list_free(gp.check_result(gp.gp_camera_list_new(self.context))))
            except gp.GPhoto2Error as e: logger.warning(f"Minor issue pre-autodetect cleanup: {e}.")
            cameras_detected = gp.check_result(gp.gp_camera_autodetect())
            self.available_cameras = [CameraInfo(model=name, port=port) for name, port in cameras_detected]
            if not self.available_cameras: logger.info("No cameras detected.")
            else: logger.info(f"Found cameras: {self.available_cameras}")
            return self.available_cameras
        except gp.GPhoto2Error as ex: logger.error(f"Error detecting cameras: {ex}"); return []
    async def select_camera(self, model: Optional[str] = None, port: Optional[str] = None) -> bool: # ... (same)
        logger.info(f"Attempting to select camera: model={model}, port={port}")
        if self.camera: logger.info("Camera already selected. Deselecting first."); await self.deselect_camera()
        await self.list_cameras()
        if not self.available_cameras: logger.warning("No cameras available."); return False
        cam_to_select = None
        if model and port: cam_to_select = next((c for c in self.available_cameras if c.model == model and c.port == port), None)
        elif model: cam_to_select = next((c for c in self.available_cameras if c.model == model), None)
        elif port: cam_to_select = next((c for c in self.available_cameras if c.port == port), None)
        elif self.available_cameras: cam_to_select = self.available_cameras[0]
        if not cam_to_select: logger.error(f"Camera not found: model='{model}', port='{port}'."); return False
        port_info_list, driver_list = None, None
        try:
            self.camera = gp.Camera()
            port_info_list = gp.check_result(gp.gp_port_info_list_new(self.context)); gp.check_result(gp.gp_port_info_list_load(port_info_list))
            pi = gp.check_result(gp.gp_port_info_list_get_info(port_info_list, gp.check_result(gp.gp_port_info_list_lookup_path(port_info_list, cam_to_select.port))))
            gp.check_result(self.camera.set_port_info(pi))
            driver_list = gp.check_result(gp.gp_abilities_list_new(self.context)); gp.check_result(gp.gp_abilities_list_load(driver_list, self.context))
            camera_abilities = gp.check_result(gp.gp_abilities_list_get_abilities(driver_list, gp.check_result(gp.gp_abilities_list_lookup_model(driver_list, cam_to_select.model))))
            gp.check_result(self.camera.set_abilities(camera_abilities))
            logger.info(f"Initializing camera: {cam_to_select.model} on port {cam_to_select.port}")
            self.camera.init(self.context); self.selected_camera_info = cam_to_select
            logger.info(f"Selected camera: {self.selected_camera_info.model} on port {self.selected_camera_info.port}")
            await self._populate_settings_cache(); await self._start_periodic_cache_refresh()
            return True
        except gp.GPhoto2Error as ex:
            logger.error(f"Error selecting/initializing camera {cam_to_select.model} ({cam_to_select.port}): {ex}")
            if self.camera: try: self.camera.exit(self.context) 
            except gp.GPhoto2Error: pass
            self.camera, self.selected_camera_info = None, None; self.settings_cache.clear(); await self._stop_periodic_cache_refresh(); return False
        finally:
            if port_info_list: gp.check_result(gp.gp_port_info_list_free(port_info_list))
            if driver_list: gp.check_result(gp.gp_abilities_list_free(driver_list))
    async def deselect_camera(self) -> bool: # ... (same, ensures liveview is stopped)
        await self.stop_liveview(); await self._stop_periodic_cache_refresh()
        if self.camera and self.selected_camera_info:
            logger.info(f"Deselecting camera: {self.selected_camera_info.model}")
            if self.preview_task: self.preview_task.cancel(); await asyncio.gather(self.preview_task, return_exceptions=True)
            self.preview_task, self.preview_clients = None, []
            try: self.camera.exit(self.context); logger.info(f"Camera {self.selected_camera_info.model} deselected.")
            except gp.GPhoto2Error as ex: logger.error(f"Error exiting camera {self.selected_camera_info.model}: {ex}")
            finally: self.camera, self.selected_camera_info = None, None; self.settings_cache.clear(); return True
        logger.info("No camera selected to deselect."); self.settings_cache.clear(); return False
    def _get_widget_by_name_recursive(self, widget_name: str, current_widget: gp.CameraWidget) -> Optional[gp.CameraWidget]: # ... (same)
        try:
            if current_widget.get_name() == widget_name: return current_widget
        except gp.GPhoto2Error: pass
        if current_widget.get_type() in [gp.GP_WIDGET_WINDOW, gp.GP_WIDGET_SECTION]:
            for i in range(current_widget.count_children()):
                try:
                    child = current_widget.get_child(i)
                    if (found := self._get_widget_by_name_recursive(widget_name, child)): return found # type: ignore
                except gp.GPhoto2Error as e: logger.debug(f"Error accessing child widget: {e}")
        return None
    def _extract_config_details(self, widget: gp.CameraWidget) -> Optional[ConfigDetails]: # ... (same)
        try:
            widget_name = widget.get_name(); widget_type_id = widget.get_type()
            if not widget_name or widget_type_id in [gp.GP_WIDGET_WINDOW, gp.GP_WIDGET_SECTION, gp.GP_WIDGET_BUTTON]: return None
            label, value, readonly = widget.get_label(), widget.get_value(), widget.get_readonly()
            type_map = {gp.GP_WIDGET_TEXT: "text", gp.GP_WIDGET_RANGE: "range", gp.GP_WIDGET_TOGGLE: "toggle", gp.GP_WIDGET_RADIO: "radio", gp.GP_WIDGET_MENU: "menu", gp.GP_WIDGET_DATE: "date"}
            type_str = type_map.get(widget_type_id, f"unknown (ID: {widget_type_id})")
            options = [str(c) for c in widget.get_choices()] if widget_type_id in [gp.GP_WIDGET_RADIO, gp.GP_WIDGET_MENU] else None
            if widget_type_id == gp.GP_WIDGET_TOGGLE: value = bool(value)
            elif widget_type_id == gp.GP_WIDGET_RANGE and isinstance(value, (int, float)): 
                try: value = float(value)
                except ValueError: pass 
            return ConfigDetails(name=widget_name, label=label, value=value, type=type_str, readonly=readonly, options=options)
        except gp.GPhoto2Error as e: logger.warning(f"Error extracting details for widget '{getattr(widget, 'get_name', lambda: 'N/A')()}': {e}. Skipping."); return None
    def _get_all_configs_recursive(self, widget: gp.CameraWidget, current_config_map: Dict[str, ConfigDetails]): # ... (same)
        if not widget: return
        if details := self._extract_config_details(widget): # type: ignore
            if details.name in current_config_map: logger.warning(f"Duplicate config name '{details.name}'. Overwriting.")
            current_config_map[details.name] = details
        if widget.get_type() in [gp.GP_WIDGET_WINDOW, gp.GP_WIDGET_SECTION]:
            for i in range(widget.count_children()):
                try: self._get_all_configs_recursive(widget.get_child(i), current_config_map)
                except gp.GPhoto2Error as e: logger.error(f"Error getting child widget from '{getattr(widget, 'get_name', lambda: 'N/A')()}': {e}")
    async def _populate_settings_cache(self, is_periodic_refresh: bool = False): # ... (same)
        if not self.camera or not self.selected_camera_info:
            if not is_periodic_refresh: logger.warning("No camera selected. Cannot populate cache.")
            self.settings_cache.clear(); return
        log_prefix = "Periodic refresh: " if is_periodic_refresh else ""
        logger.info(f"{log_prefix}Populating settings cache for {self.selected_camera_info.model}...")
        new_cache: Dict[str, ConfigDetails] = {}
        try:
            self._get_all_configs_recursive(self.camera.get_config(self.context), new_cache)
            if is_periodic_refresh and self.settings_cache != new_cache: logger.info(f"{log_prefix}Cache updated with {len(new_cache)} items. Changes detected.")
            elif is_periodic_refresh: logger.debug(f"{log_prefix}Cache checked, no changes.")
            self.settings_cache = new_cache
            if not is_periodic_refresh: logger.info(f"Cache populated with {len(self.settings_cache)} items.")
        except gp.GPhoto2Error as ex:
            logger.error(f"{log_prefix}Error populating cache for {self.selected_camera_info.model}: {ex}")
            if not is_periodic_refresh: self.settings_cache.clear()
        except Exception as e:
            logger.error(f"{log_prefix}Unexpected error populating cache: {e}", exc_info=True)
            if not is_periodic_refresh: self.settings_cache.clear()
    async def refresh_full_settings_cache(self): # ... (same)
        logger.debug(f"refresh_full_settings_cache called for {self.selected_camera_info.model if self.selected_camera_info else 'N/A'}")
        await self._populate_settings_cache(is_periodic_refresh=True)
    async def get_config(self, config_name: Optional[str] = None) -> Union[List[ConfigDetails], ConfigDetails, None]: # ... (same)
        if not self.camera or not self.selected_camera_info: logger.warning("No camera selected."); return None
        if not self.settings_cache: logger.info("Cache empty. Populating before get_config."); await self._populate_settings_cache(False)
        if not self.settings_cache and not config_name: logger.warning("Failed to populate cache. Cannot get all configs."); return [] 
        if not self.settings_cache and config_name : logger.warning(f"Failed to populate cache. Cannot get config {config_name}"); return None
        if config_name:
            if config_name in self.settings_cache: return self.settings_cache[config_name]
            logger.warning(f"Config '{config_name}' not in cache. Refreshing once."); await self._populate_settings_cache(False)
            if config_name in self.settings_cache: return self.settings_cache[config_name]
            logger.error(f"Config '{config_name}' not found after refresh."); return None
        return list(self.settings_cache.values())
    async def set_config(self, config_name: str, value: Any) -> bool: # ... (same as before, ensure full type conv. logic)
        if not self.camera or not self.selected_camera_info: logger.warning("No camera selected."); return False
        logger.info(f"Setting config '{config_name}' to '{value}' on {self.selected_camera_info.model}")
        try:
            config_tree_root = self.camera.get_config(self.context)
            widget = self._get_widget_by_name_recursive(config_name, config_tree_root)
            if not widget:
                logger.error(f"Widget '{config_name}' not found. Refreshing cache once."); await self._populate_settings_cache(False)
                if config_name not in self.settings_cache: logger.error(f"'{config_name}' still not in cache."); return False
                config_tree_root = self.camera.get_config(self.context); widget = self._get_widget_by_name_recursive(config_name, config_tree_root)
                if not widget: logger.error(f"'{config_name}' in cache but widget search failed again."); return False
            parsed_value = value; widget_type = widget.get_type() 
            if widget_type == gp.GP_WIDGET_RADIO or widget_type == gp.GP_WIDGET_MENU:
                choices = list(widget.get_choices()); parsed_value = str(value)
                if str(value) not in choices:
                    try: value_idx = int(value); parsed_value = choices[value_idx] if 0 <= value_idx < len(choices) else (_ for _ in ()).throw(ValueError("Index out of bounds")) # type: ignore
                    except: logger.error(f"Invalid choice/index '{value}' for '{config_name}'. Avail: {choices}"); return False
            elif widget_type == gp.GP_WIDGET_TOGGLE:
                if isinstance(value, str): parsed_value = 1 if value.lower() in ["on", "true", "1"] else (0 if value.lower() in ["off", "false", "0"] else (_ for _ in ()).throw(ValueError("Invalid toggle string"))) # type: ignore
                elif isinstance(value, bool): parsed_value = int(value)
                elif not (isinstance(value, int) and value in [0,1]): logger.error(f"Invalid toggle type '{type(value)}'"); return False
            elif widget_type == gp.GP_WIDGET_RANGE: 
                try: parsed_value = float(value)
                except: logger.error(f"Invalid range value '{value}'"); return False
            elif widget_type == gp.GP_WIDGET_TEXT: parsed_value = str(value)
            elif widget_type == gp.GP_WIDGET_DATE:
                try: parsed_value = int(value)
                except: logger.error(f"Invalid date value '{value}'"); return False
            if widget.get_readonly(): logger.error(f"Config '{config_name}' is read-only."); return False
            widget.set_value(parsed_value); self.camera.set_config(config_tree_root, self.context)
            logger.info(f"Successfully set '{config_name}' to '{parsed_value}'.")
            if updated_details := self._extract_config_details(widget): self.settings_cache[config_name] = updated_details # type: ignore
            else: logger.warning(f"Could not re-extract details for '{config_name}' after set. Refreshing all."); await self._populate_settings_cache(False)
            return True
        except gp.GPhoto2Error as ex: logger.error(f"GPhoto2Error setting '{config_name}': {ex}"); await self._populate_settings_cache(False); return False
        except Exception as e: logger.error(f"Error setting '{config_name}': {e}", exc_info=True); await self._populate_settings_cache(False); return False
    async def capture_image(self, download: bool = True) -> Optional[CaptureResponse]: # ... (same)
        if not self.camera or not self.selected_camera_info: logger.warning("No camera for capture."); return None
        logger.info(f"Capturing image ({'download' if download else 'on-camera'}) with {self.selected_camera_info.model}")
        try:
<<<<<<< HEAD
            file_path_on_camera = self.camera.capture(gp.GP_CAPTURE_IMAGE, self.context)
            logger.info(f"Captured on camera: {file_path_on_camera.folder}/{file_path_on_camera.name}")
            if not download: return CaptureResponse(message="Captured on camera, not downloaded.")
            timestamp = time.strftime("%Y%m%d-%H%M%S"); base, ext = os.path.splitext(file_path_on_camera.name)
            safe_model_name = re.sub(r'[^\w-]', '_', self.selected_camera_info.model)
            target_filename = f"{base}_{safe_model_name}_{timestamp}{ext}"
            # Save to general captures directory
            target_path_on_server = os.path.join(CAPTURES_BASE_DIR, target_filename)
            os.makedirs(CAPTURES_BASE_DIR, exist_ok=True) # Ensure general captures dir exists

            logger.info(f"Downloading image to: {target_path_on_server}")
            camera_file_obj = self.camera.file_get(
                file_path_on_camera.folder, file_path_on_camera.name, gp.GP_FILE_TYPE_NORMAL, self.context
            )
            camera_file_obj.save(target_path_on_server)
            logger.info(f"Image saved to {target_path_on_server}")
            return CaptureResponse(message="Image captured and downloaded.", file_path=target_path_on_server)
        except gp.GPhoto2Error as ex: logger.error(f"Error capturing image: {ex}"); return None

    async def start_preview(self, websocket: WebSocket): # ... (same raw preview)
        if not self.camera or not self.selected_camera_info:
            await websocket.send_json(WebSocketResponse(action=ActionType.GET_PREVIEW, success=False, error="No camera selected.").dict()); return
        if websocket not in self.preview_clients: self.preview_clients.append(websocket)
        logger.info(f"Client {websocket.client} added for raw preview from {self.selected_camera_info.model}.")
        if self.preview_task and not self.preview_task.done(): logger.info("Raw preview task already running."); return
        logger.info(f"Starting raw preview stream for {self.selected_camera_info.model}.")
        self.preview_task = asyncio.create_task(self._stream_preview())
    async def stop_preview(self, websocket: WebSocket): # ... (same raw preview)
        if websocket in self.preview_clients: self.preview_clients.remove(websocket)
        logger.info(f"Client {websocket.client} removed from raw preview.")
        if not self.preview_clients and self.preview_task and not self.preview_task.done():
            logger.info("No more raw preview clients. Stopping task.")
            self.preview_task.cancel(); await asyncio.gather(self.preview_task, return_exceptions=True)
            self.preview_task = None
    async def _stream_preview(self): # ... (same raw preview)
        if not self.camera or not self.selected_camera_info: logger.error("Raw preview stream: no camera."); return
        logger.info(f"Raw preview task started for {self.selected_camera_info.model}.")
        max_fails = 10; fail_count = 0
=======
            config_type = config.get_type()
            value = config.get_value()
            if config_type in (gp.GP_WIDGET_TEXT, gp.GP_WIDGET_RADIO, gp.GP_WIDGET_MENU):
                return str(value) if value is not None else ""
            elif config_type == gp.GP_WIDGET_RANGE:
                return float(value) if value is not None else 0.0
            elif config_type == gp.GP_WIDGET_TOGGLE:
                return int(value) if value is not None else 0
            elif config_type == gp.GP_WIDGET_DATE:
                return int(value) if value is not None else 0
            return str(value) if value is not None else ""
        except Exception as e:
            logger.warning(f"Error formatting value: {str(e)}")
            return ""

    def cleanup(self) -> None:
        """Clean up camera resources."""
        if self.camera:
            try:
                self.camera.exit()
                logger.info("Camera connection closed.")
            except Exception as e:
                logger.error(f"Error closing camera: {str(e)}")
            finally:
                self.camera = None

    def __enter__(self):
        """Enter context manager."""
        return self

    def __exit__(self, exc_type, exc_val, exc_tb):
        """Exit context manager, cleaning up resources."""
        self.cleanup()

class WebSocketServer:
    def __init__(self):
        """Initialize WebSocket server with environment-based configuration and log detected cameras."""
        self.host = os.getenv('WS_HOST', 'localhost')
        self.port = int(os.getenv('WS_PORT', 8765))
        self.auth_token = os.getenv('API_TOKEN', str(uuid4()))
        self.gphoto_api = GPhoto2API()
        self.clients: Set = set()
        self.command_handlers: Dict[str, Callable] = {
            "list_cameras": self.handle_list_cameras,
            "select_camera": self.handle_select_camera,
            "capture_image": self.handle_capture_image,
            "download_last_image": self.handle_download_last_image,
            "get_config": self.handle_get_config,
            "set_config": self.handle_set_config,
        }

        # Log detected cameras and their supported functions
        self._log_detected_cameras()

    def _log_detected_cameras(self) -> None:
        """Log detected cameras and their supported functions at startup."""
        logger.info("Detecting connected cameras...")
>>>>>>> 2e2c1b54
        try:
            while self.camera and self.selected_camera_info and self.preview_clients:
                try:
                    cap_file = self.camera.capture_preview(self.context)
                    if not cap_file or not (frame_bytes := memoryview(cap_file.get_data_and_size()).tobytes()): # type: ignore
                        logger.warning("Raw preview capture returned no data."); await asyncio.sleep(0.1); continue
                    for client_ws in list(self.preview_clients): 
                        try: await client_ws.send_bytes(frame_bytes)
                        except WebSocketDisconnect: logger.info(f"Raw preview client {client_ws.client} disconnected."); self.preview_clients.remove(client_ws) if client_ws in self.preview_clients else None
                        except Exception as e: logger.error(f"Error sending raw preview to {client_ws.client}: {e}"); self.preview_clients.remove(client_ws) if client_ws in self.preview_clients else None
                    fail_count = 0; await asyncio.sleep(0.03) 
                except gp.GPhoto2Error as ex:
                    fail_count += 1; logger.error(f"GPhoto2Error raw previewing: {ex} (Fail {fail_count}/{max_fails})")
                    if "Camera is already capturing" in str(ex) or "Could not claim USB" in str(ex): await asyncio.sleep(1)
                    elif fail_count >= max_fails: logger.error("Max raw preview errors. Stopping."); break
                    else: await asyncio.sleep(0.5)
                except Exception as e: logger.error(f"Unexpected raw preview error: {e}", exc_info=True); break
        except asyncio.CancelledError: logger.info(f"Raw preview task for {self.selected_camera_info.model if self.selected_camera_info else 'N/A'} cancelled.")
        finally:
            logger.info(f"Raw preview task for {self.selected_camera_info.model if self.selected_camera_info else 'N/A'} ended.")
            self.preview_task = None; err_resp = WebSocketResponse(action=ActionType.GET_PREVIEW, success=False, error="Raw preview stream ended or failed.").dict()
            for client_ws in list(self.preview_clients): 
                try: await client_ws.send_json(err_resp)
                except: pass 
            self.preview_clients.clear()
    async def start_liveview(self, websocket: WebSocket, request_id: Optional[str] = None): # ... (same Base64 liveview)
        ack_action = ActionType.START_LIVEVIEW 
        if not self.camera or not self.selected_camera_info:
            logger.warning("Liveview: No camera selected."); await websocket.send_json(WebSocketResponse(action=ack_action, success=False, error="No camera selected.", request_id=request_id).dict()); return
        if self.liveview_active or self.current_liveview_websocket:
            logger.warning(f"Liveview already active."); await websocket.send_json(WebSocketResponse(action=ack_action, success=False, error="Liveview already active.", request_id=request_id).dict()); return
        try:
            abilities = self.camera.get_abilities()
            if not (abilities.operations & gp.GP_OPERATION_CAPTURE_PREVIEW):
                logger.warning(f"Camera {self.selected_camera_info.model} no preview support."); await websocket.send_json(WebSocketResponse(action=ack_action, success=False, error="Camera no preview support.", request_id=request_id).dict()); return
        except gp.GPhoto2Error as e:
            logger.error(f"Error checking preview abilities: {e}"); await websocket.send_json(WebSocketResponse(action=ack_action, success=False, error=f"Error checking preview abilities: {e}", request_id=request_id).dict()); return
        self.liveview_active = True; self.current_liveview_websocket = websocket
        logger.info(f"Starting B64 JSON liveview for {websocket.client} on {self.selected_camera_info.model}.")
        await websocket.send_json(WebSocketResponse(action=ack_action, success=True, data={"message": "Liveview stream initiated."}, request_id=request_id).dict())
        fail_count = 0; max_fails = 5
        try:
            while self.liveview_active and self.camera and self.selected_camera_info:
                if self.current_liveview_websocket != websocket: logger.warning("Liveview ws mismatch. Stopping."); break
                try:
                    capture = self.camera.capture_preview(self.context)
                    if not capture or not (file_data_view := capture.get_data_and_size()): logger.warning("Liveview: no data."); await asyncio.sleep(0.1); continue # type: ignore
                    frame_bytes = file_data_view.tobytes(); base64_data = base64.b64encode(frame_bytes).decode('utf-8')
                    await self.current_liveview_websocket.send_json(LiveviewFrameMessage(frame=base64_data).dict())
                    fail_count = 0; await asyncio.sleep(LIVEVIEW_FRAME_INTERVAL) 
                except gp.GPhoto2Error as ex:
                    fail_count += 1; logger.error(f"GPhoto2Error liveview: {ex} (Fail {fail_count})")
                    if fail_count >= max_fails: logger.error(f"Max GPhoto2 errors liveview. Stopping."); await self.current_liveview_websocket.send_json(WebSocketResponse(action=ActionType.STOP_LIVEVIEW, success=False, error=f"Liveview fail: {ex}").dict()); break 
                    await asyncio.sleep(0.5) 
                except WebSocketDisconnect: logger.info(f"Liveview client {websocket.client} disconnected."); break 
                except Exception as e: logger.error(f"Unexpected liveview error: {e}", exc_info=True); await self.current_liveview_websocket.send_json(WebSocketResponse(action=ActionType.STOP_LIVEVIEW, success=False, error=f"Liveview server error: {e}").dict()); break 
        except asyncio.CancelledError: logger.info(f"Liveview stream cancelled.")
        finally:
            logger.info(f"Liveview stream ended.")
            self.liveview_active = False
            if self.current_liveview_websocket == websocket: self.current_liveview_websocket = None
    async def stop_liveview(self): # ... (same Base64 liveview)
        logger.info("Stopping Base64 JSON liveview."); self.liveview_active = False

    async def capture_image_for_set(self, set_folder_name: str, file_basename: str) -> Optional[CaptureResponse]: # ... (same)
        if not self.camera or not self.selected_camera_info: logger.warning("Photometric: No camera selected."); return None
        target_set_dir = os.path.join(PHOTOMETRIC_SETS_BASE_DIR, set_folder_name)
        try: os.makedirs(target_set_dir, exist_ok=True)
        except OSError as e: logger.error(f"Photometric: Error creating dir {target_set_dir}: {e}"); return None
        if '.' not in file_basename: file_basename += ".jpg" 
        target_path_on_server = os.path.join(target_set_dir, file_basename)
        logger.info(f"Photometric: Capturing for set '{set_folder_name}' to '{target_path_on_server}'")
        try:
            file_path_on_camera = self.camera.capture(gp.GP_CAPTURE_IMAGE, self.context)
            logger.info(f"Photometric: Captured on camera: {file_path_on_camera.folder}/{file_path_on_camera.name}")
            camera_file_obj = self.camera.file_get(file_path_on_camera.folder, file_path_on_camera.name, gp.GP_FILE_TYPE_NORMAL, self.context)
            camera_file_obj.save(target_path_on_server); logger.info(f"Photometric: Saved to {target_path_on_server}")
            return CaptureResponse(message="Image captured for set.", file_path=target_path_on_server)
        except gp.GPhoto2Error as ex: logger.error(f"Photometric: GPhoto2Error capturing for set: {ex}"); return None
        except Exception as e: logger.error(f"Photometric: Unexpected error capturing for set: {e}", exc_info=True); return None
    async def run_photometric_sequence(self, websocket: WebSocket, set_name_prefix: Optional[str], light_sequence: List[str], request_id: Optional[str]): # ... (same)
        if not self.camera or not self.selected_camera_info: await websocket.send_json(WebSocketResponse(action=ActionType.CAPTURE_PHOTOMETRIC_SET, success=False, error="No camera selected.", request_id=request_id).dict()); return
        if not self.light_controller.get_gpio_availability(): await websocket.send_json(WebSocketResponse(action=ActionType.CAPTURE_PHOTOMETRIC_SET, success=False, error="GPIO not available.", request_id=request_id).dict()); return
        if not light_sequence: await websocket.send_json(WebSocketResponse(action=ActionType.CAPTURE_PHOTOMETRIC_SET, success=False, error="Light sequence empty.", request_id=request_id).dict()); return
        timestamp = time.strftime("%Y%m%d-%H%M%S")
        folder_name_part = f"{set_name_prefix}_{timestamp}" if set_name_prefix else f"photometric_set_{timestamp}"
        safe_folder_name = re.sub(r'[^\w\-.]', '_', folder_name_part)
        captured_image_paths: List[str] = []; sequence_failed = False; error_message = ""
        logger.info(f"Starting photometric sequence. Set: {safe_folder_name}, Lights: {light_sequence}")
        for light_name_to_reset in LIGHT_PINS.keys(): self.light_controller.set_light_state(light_name_to_reset, False)
        await asyncio.sleep(0.1)
        for idx, light_name in enumerate(light_sequence):
            if light_name not in LIGHT_PINS:
                error_detail = f"Invalid light name '{light_name}'"; logger.error(f"Photometric: {error_detail}")
                await websocket.send_json(WebSocketResponse(action=ActionType.PHOTOMETRIC_PROGRESS, success=False, data=PhotometricProgressData(status=f"error_light_{idx+1}", current_light=light_name, set_folder=safe_folder_name, error_detail=error_detail).dict(), request_id=request_id).dict())
                sequence_failed = True; error_message = error_detail; break 
            progress_data = PhotometricProgressData(status=f"processing_light_{idx+1}_of_{len(light_sequence)}", current_light=light_name, set_folder=safe_folder_name)
            await websocket.send_json(WebSocketResponse(action=ActionType.PHOTOMETRIC_PROGRESS, success=True, data=progress_data.dict(), request_id=request_id).dict())
            set_ok, msg = self.light_controller.set_light_state(light_name, True)
            if not set_ok:
                error_detail = f"Failed to turn ON light: {light_name} ({msg})"; logger.error(f"Photometric: {error_detail}")
                await websocket.send_json(WebSocketResponse(action=ActionType.PHOTOMETRIC_PROGRESS, success=False, data=PhotometricProgressData(status=f"error_light_{idx+1}", current_light=light_name, set_folder=safe_folder_name, error_detail=error_detail).dict(), request_id=request_id).dict())
                sequence_failed = True; error_message = error_detail; break
            await asyncio.sleep(PHOTOMETRIC_CAPTURE_DELAY)
            file_basename = f"image_{idx+1:02d}_{light_name}"
            capture_response = await self.capture_image_for_set(set_folder_name=safe_folder_name, file_basename=file_basename)
            self.light_controller.set_light_state(light_name, False) # Turn light OFF
            if not capture_response or not capture_response.file_path:
                error_detail = f"Capture failed for light: {light_name}. Reason: {capture_response.message if capture_response else 'Unknown'}"
                logger.error(f"Photometric: {error_detail}")
                await websocket.send_json(WebSocketResponse(action=ActionType.PHOTOMETRIC_PROGRESS, success=False, data=PhotometricProgressData(status=f"error_light_{idx+1}", current_light=light_name, set_folder=safe_folder_name, error_detail=error_detail).dict(), request_id=request_id).dict())
                sequence_failed = True; error_message = error_detail; break
            captured_image_paths.append(os.path.relpath(capture_response.file_path, CAPTURES_BASE_DIR)) # Store relative to 'captures'
            await asyncio.sleep(PHOTOMETRIC_CAPTURE_DELAY / 2)
        for light_name_to_off in LIGHT_PINS.keys(): self.light_controller.set_light_state(light_name_to_off, False)
        final_data = PhotometricSetResponseData(message=f"Sequence {'failed: ' + error_message if sequence_failed else 'completed.'}", set_folder=safe_folder_name, image_count=len(captured_image_paths), images_captured=captured_image_paths)
        await websocket.send_json(WebSocketResponse(action=ActionType.CAPTURE_PHOTOMETRIC_SET, success=not sequence_failed, error=error_message if sequence_failed else None, data=final_data.dict(), request_id=request_id).dict())
        logger.info(f"Photometric sequence for {safe_folder_name} ended. Success: {not sequence_failed}")

    # --- New Image/Set Management Methods ---
    async def list_image_sets(self) -> List[ImageSetInfo]:
        set_infos: List[ImageSetInfo] = []
        if not os.path.exists(PHOTOMETRIC_SETS_BASE_DIR) or not os.path.isdir(PHOTOMETRIC_SETS_BASE_DIR):
            logger.info("Photometric sets base directory does not exist or is not a directory.")
            return set_infos # Return empty list
        try:
            for item_name in os.listdir(PHOTOMETRIC_SETS_BASE_DIR):
                if os.path.isdir(os.path.join(PHOTOMETRIC_SETS_BASE_DIR, item_name)):
                    # Basic validation: ensure item_name is a simple directory name
                    if ".." not in item_name and "/" not in item_name and "\\" not in item_name:
                         set_infos.append(ImageSetInfo(name=item_name))
                    else:
                        logger.warning(f"Skipping potentially unsafe directory name: {item_name}")
            return sorted(set_infos, key=lambda x: x.name, reverse=True) # Sort by name, newest first if timestamped
        except OSError as e:
            logger.error(f"Error listing image sets in {PHOTOMETRIC_SETS_BASE_DIR}: {e}")
            return [] # Return empty on error

    async def get_image_set_contents(self, set_name: str) -> Optional[List[ImageFileDetails]]:
        if not self._is_path_safe(PHOTOMETRIC_SETS_BASE_DIR, set_name):
            logger.error(f"Access denied or invalid set name for get_image_set_contents: {set_name}")
            return None
        
        set_dir_path = os.path.join(PHOTOMETRIC_SETS_BASE_DIR, set_name)
        if not os.path.exists(set_dir_path) or not os.path.isdir(set_dir_path):
            logger.warning(f"Image set '{set_name}' not found at {set_dir_path}.")
            return None

        image_files: List[ImageFileDetails] = []
        allowed_extensions = ('.jpg', '.jpeg', '.png', '.cr2', '.nef', '.arw') # Common image extensions
        try:
            for filename in os.listdir(set_dir_path):
                if filename.lower().endswith(allowed_extensions):
                    full_file_path = os.path.join(set_dir_path, filename)
                    if os.path.isfile(full_file_path):
                        # Return path relative to server root (or a defined media root)
                        # For simplicity here, relative to where the server is run from.
                        relative_path = os.path.relpath(full_file_path, os.getcwd()) 
                        # Normalize to use forward slashes for web paths
                        web_friendly_path = relative_path.replace("\\", "/")
                        image_files.append(ImageFileDetails(filename=filename, path=web_friendly_path))
            return sorted(image_files, key=lambda x: x.filename)
        except OSError as e:
            logger.error(f"Error reading contents of image set '{set_name}': {e}")
            return None

    async def delete_image_set(self, set_name: str) -> bool:
        if not self._is_path_safe(PHOTOMETRIC_SETS_BASE_DIR, set_name):
            logger.error(f"Access denied or invalid set name for delete_image_set: {set_name}")
            return False
        
        set_dir_path = os.path.join(PHOTOMETRIC_SETS_BASE_DIR, set_name)
        if not os.path.exists(set_dir_path) or not os.path.isdir(set_dir_path):
            logger.warning(f"Cannot delete: Image set '{set_name}' not found at {set_dir_path}.")
            return False
        
        try:
            shutil.rmtree(set_dir_path)
            logger.info(f"Successfully deleted image set: {set_dir_path}")
            return True
        except OSError as e:
            logger.error(f"Error deleting image set '{set_name}' at {set_dir_path}: {e}")
            return False

    async def get_image_data(self, image_path: str) -> Optional[ImageDataResponse]:
        # Crucial security: Ensure image_path is within allowed directories (e.g., CAPTURES_BASE_DIR)
        # Normalize the user-provided path and the allowed base path
        normalized_image_path = os.path.normpath(image_path)
        absolute_image_path = os.path.abspath(normalized_image_path)
        absolute_captures_base = os.path.abspath(CAPTURES_BASE_DIR)

        if not absolute_image_path.startswith(absolute_captures_base):
            logger.error(f"Security: Access denied for image path outside '{CAPTURES_BASE_DIR}': {image_path}")
            return None
        
        # Double check for any traversal components that might have been missed if image_path was absolute
        if ".." in normalized_image_path:
             logger.error(f"Security: Path traversal suspected in '{image_path}' despite normalization.")
             return None

        if not os.path.exists(absolute_image_path) or not os.path.isfile(absolute_image_path):
            logger.warning(f"Image file not found or not a file: {absolute_image_path}")
            return None
        
        try:
            with open(absolute_image_path, "rb") as f:
                image_bytes = f.read()
            
            base64_data = base64.b64encode(image_bytes).decode('utf-8')
            mimetype, _ = mimetypes.guess_type(absolute_image_path)
            if not mimetype:
                mimetype = 'application/octet-stream' # Default if type can't be guessed
            
            return ImageDataResponse(
                filename=os.path.basename(absolute_image_path),
                image_b64=base64_data,
                mimetype=mimetype
            )
        except IOError as e:
            logger.error(f"IOError reading image file '{absolute_image_path}': {e}")
            return None
        except Exception as e:
            logger.error(f"Unexpected error getting image data for '{absolute_image_path}': {e}", exc_info=True)
            return None


    async def cleanup(self): # ... (same, ensures all tasks and controllers are cleaned up)
        logger.info("Cleaning up GPhoto2API resources...")
        await self.stop_liveview(); await self._stop_periodic_cache_refresh()
        if self.preview_task and not self.preview_task.done(): self.preview_task.cancel(); await asyncio.gather(self.preview_task, return_exceptions=True)
        if self.camera:
            try: self.camera.exit(self.context); logger.info("Camera exited.")
            except gp.GPhoto2Error as ex: logger.error(f"Error exiting camera: {ex}")
        self.camera, self.selected_camera_info = None, None
        self.settings_cache.clear(); self.preview_clients.clear()
        if self.light_controller: self.light_controller.cleanup()
        logger.info("GPhoto2API cleanup complete.")

# --- FastAPI Application & Connection Manager (handle_message needs updates) ---
app = FastAPI(title="gphoto2 WebSocket Server")
gphoto_api_singleton = GPhoto2API() 
app.add_middleware( CORSMiddleware, allow_origins=["*"], allow_credentials=True, allow_methods=["*"], allow_headers=["*"])
@app.on_event("startup")
async def startup_event(): logger.info("Application startup...")
@app.on_event("shutdown")
async def shutdown_event(): logger.info("Application shutdown requested..."); await gphoto_api_singleton.cleanup()

class ConnectionManager: # ... (same structure, handle_message updated)
    def __init__(self, api_instance: GPhoto2API):
        self.active_connections: List[WebSocket] = []
        self.gphoto_api = api_instance 
    async def connect(self, websocket: WebSocket): # ... (same)
        await websocket.accept(); self.active_connections.append(websocket)
        logger.info(f"Client {websocket.client} connected. Total: {len(self.active_connections)}")
    async def disconnect(self, websocket: WebSocket): # ... (same, ensures liveview is stopped)
        if websocket in self.active_connections: self.active_connections.remove(websocket)
        logger.info(f"Client {websocket.client} disconnected.")
        await self.gphoto_api.stop_preview(websocket) 
        if self.gphoto_api.current_liveview_websocket == websocket:
            logger.info(f"Client {websocket.client} was active liveview client. Stopping liveview.")
            await self.gphoto_api.stop_liveview() 
        if not self.active_connections and not self.gphoto_api.preview_clients and not self.gphoto_api.liveview_active:
            if self.gphoto_api.selected_camera_info:
                logger.info("Last client disconnected & no active streams. Deselecting camera.")
                await self.gphoto_api.deselect_camera()
    async def send_response(self, websocket: WebSocket, action: Union[ActionType, str], success: bool, data: Optional[Any] = None, error: Optional[str] = None, request_id: Optional[str] = None): # ... (same)
        action_str = action.value if isinstance(action, ActionType) else action
        response = WebSocketResponse(action=action_str, success=success, data=data, error=error, request_id=request_id) # type: ignore
        try: await websocket.send_json(response.dict())
        except WebSocketDisconnect: logger.warning(f"Client {websocket.client} disconnected before response for '{action_str}' (ReqID: {request_id}).")
        except Exception as e: logger.error(f"Error sending JSON for '{action_str}' (ReqID: {request_id}) to {websocket.client}: {e}")

    async def handle_message(self, websocket: WebSocket, message: str): # Modified for new actions
        req_id: Optional[str] = None; parsed_req: Optional[WebSocketRequest] = None; action_str = "unknown_action"
        try:
            json_data = json.loads(message); req_id = json_data.get("request_id"); action_str = json_data.get("action", "unknown_action")
            parsed_req = WebSocketRequest(**json_data)
            logger.info(f"Action '{parsed_req.action.value}' from {websocket.client}" + (f" (ReqID: {req_id})" if req_id else ""))
            payload = parsed_req.payload or {}

            # Existing actions ... (condensed for brevity, assume they are the same)
            if parsed_req.action == ActionType.GET_CAMERAS: await self.send_response(websocket, parsed_req.action, True, data=[c.dict() for c in await self.gphoto_api.list_cameras()], request_id=req_id)
            elif parsed_req.action == ActionType.SELECT_CAMERA:
                success = await self.gphoto_api.select_camera(payload.get("model"), payload.get("port"))
                data = self.gphoto_api.selected_camera_info.dict() if success and self.gphoto_api.selected_camera_info else None
                await self.send_response(websocket, parsed_req.action, success, data=data, error=None if success else "Failed to select camera.", request_id=req_id)
            elif parsed_req.action == ActionType.DESELECT_CAMERA: await self.send_response(websocket, parsed_req.action, True, data={"message": "Camera deselected." if await self.gphoto_api.deselect_camera() else "No camera selected."}, request_id=req_id)
            elif parsed_req.action == ActionType.GET_CONFIG:
                if not self.gphoto_api.selected_camera_info: await self.send_response(websocket, parsed_req.action, False, error="No camera selected.", request_id=req_id); return
                cfg_data = await self.gphoto_api.get_config(payload.get("config_name"))
                data = [c.dict() for c in cfg_data] if isinstance(cfg_data, list) else (cfg_data.dict() if cfg_data else None)
                await self.send_response(websocket, parsed_req.action, cfg_data is not None, data=data, error=None if cfg_data is not None else "Config not found/failed.", request_id=req_id)
            elif parsed_req.action == ActionType.SET_CONFIG:
                if not self.gphoto_api.selected_camera_info: await self.send_response(websocket, parsed_req.action, False, error="No camera selected.", request_id=req_id); return
                cfg_name, value = payload.get("config_name"), payload.get("value")
                if cfg_name is None or value is None: await self.send_response(websocket, parsed_req.action, False, error="config_name and value required.", request_id=req_id); return
                success = await self.gphoto_api.set_config(cfg_name, value)
                updated_cfg = await self.gphoto_api.get_config(cfg_name) if success else None
                await self.send_response(websocket, parsed_req.action, success, data=updated_cfg.dict() if updated_cfg else None, error=None if success else f"Failed to set config '{cfg_name}'.", request_id=req_id)
            elif parsed_req.action == ActionType.CAPTURE_IMAGE: 
                if not self.gphoto_api.selected_camera_info: await self.send_response(websocket, parsed_req.action, False, error="No camera selected.", request_id=req_id); return
                cap_res = await self.gphoto_api.capture_image(payload.get("download", True))
                await self.send_response(websocket, parsed_req.action, cap_res is not None, data=cap_res.dict() if cap_res else None, error=None if cap_res else "Failed to capture image.", request_id=req_id)
            elif parsed_req.action == ActionType.GET_PREVIEW: 
                if not self.gphoto_api.selected_camera_info: await self.send_response(websocket, parsed_req.action, False, error="No camera selected.", request_id=req_id); return
                await self.gphoto_api.start_preview(websocket); await self.send_response(websocket, parsed_req.action, True, data={"message": "Raw byte preview stream requested."}, request_id=req_id)
            elif parsed_req.action == ActionType.GET_LIGHT_STATES:
                states = self.gphoto_api.light_controller.get_light_states(); gpio_avail = self.gphoto_api.light_controller.get_gpio_availability()
                await self.send_response(websocket, parsed_req.action, True, data=LightStatesInfo(states=states, gpio_available=gpio_avail).dict(), request_id=req_id)
            elif parsed_req.action == ActionType.SET_LIGHT_STATE:
                try: light_payload = LightStatePayload(**payload)
                except Exception as e: await self.send_response(websocket, parsed_req.action, False, error=f"Invalid payload: {e}", request_id=req_id); return
                success, message = self.gphoto_api.light_controller.set_light_state(light_payload.light_name, light_payload.state)
                response_data = SetLightStateResponseData(light_name=light_payload.light_name, new_state=self.gphoto_api.light_controller.light_states.get(light_payload.light_name, light_payload.state), gpio_available=self.gphoto_api.light_controller.get_gpio_availability(), message=message)
                await self.send_response(websocket, parsed_req.action, success, data=response_data.dict(), request_id=req_id)
            elif parsed_req.action == ActionType.START_LIVEVIEW: await self.gphoto_api.start_liveview(websocket, req_id)
            elif parsed_req.action == ActionType.STOP_LIVEVIEW:
                await self.gphoto_api.stop_liveview()
                await self.send_response(websocket, parsed_req.action, True, data={"message": "Liveview stream stopped."}, request_id=req_id)
            elif parsed_req.action == ActionType.CAPTURE_PHOTOMETRIC_SET:
                try:
                    photometric_payload = PhotometricSetPayload(**payload)
                    if not photometric_payload.light_sequence: await self.send_response(websocket, parsed_req.action, False, error="Light sequence cannot be empty.", request_id=req_id); return
                    asyncio.create_task(self.gphoto_api.run_photometric_sequence(websocket, photometric_payload.set_name_prefix, photometric_payload.light_sequence, req_id))
                except Exception as e: logger.error(f"Invalid payload for CAPTURE_PHOTOMETRIC_SET: {e}", exc_info=True); await self.send_response(websocket, parsed_req.action, False, error=f"Invalid payload: {e}", request_id=req_id)
            
            # New Image/Set Management actions
            elif parsed_req.action == ActionType.LIST_IMAGE_SETS:
                sets_data = await self.gphoto_api.list_image_sets()
                await self.send_response(websocket, parsed_req.action, True, data=[s.dict() for s in sets_data], request_id=req_id)
            
            elif parsed_req.action == ActionType.GET_IMAGE_SET_CONTENTS:
                try:
                    contents_payload = ImageSetContentsPayload(**payload)
                    contents_data = await self.gphoto_api.get_image_set_contents(contents_payload.set_name)
                    if contents_data is not None:
                        await self.send_response(websocket, parsed_req.action, True, data=[c.dict() for c in contents_data], request_id=req_id)
                    else:
                        await self.send_response(websocket, parsed_req.action, False, error=f"Set '{contents_payload.set_name}' not found or empty.", request_id=req_id)
                except Exception as e: # Pydantic validation error
                    await self.send_response(websocket, parsed_req.action, False, error=f"Invalid payload for get_image_set_contents: {e}", request_id=req_id)

            elif parsed_req.action == ActionType.DELETE_IMAGE_SET:
                try:
                    delete_payload = DeleteImageSetPayload(**payload)
                    success = await self.gphoto_api.delete_image_set(delete_payload.set_name)
                    if success:
                        await self.send_response(websocket, parsed_req.action, True, data={"message": f"Set '{delete_payload.set_name}' deleted successfully."}, request_id=req_id)
                    else:
                        await self.send_response(websocket, parsed_req.action, False, error=f"Failed to delete set '{delete_payload.set_name}'. It might not exist or an error occurred.", request_id=req_id)
                except Exception as e: # Pydantic validation error
                    await self.send_response(websocket, parsed_req.action, False, error=f"Invalid payload for delete_image_set: {e}", request_id=req_id)

            elif parsed_req.action == ActionType.GET_IMAGE_DATA:
                try:
                    image_data_payload = GetImageDataPayload(**payload)
                    image_data = await self.gphoto_api.get_image_data(image_data_payload.image_path)
                    if image_data:
                        await self.send_response(websocket, parsed_req.action, True, data=image_data.dict(), request_id=req_id)
                    else:
                        await self.send_response(websocket, parsed_req.action, False, error=f"Image not found or access denied: {image_data_payload.image_path}", request_id=req_id)
                except Exception as e: # Pydantic validation error
                    await self.send_response(websocket, parsed_req.action, False, error=f"Invalid payload for get_image_data: {e}", request_id=req_id)
            
            else: 
                logger.warning(f"Unknown action '{parsed_req.action}' (ReqID: {req_id})")
                await self.send_response(websocket, parsed_req.action, False, error="Unknown action.", request_id=req_id)
        except json.JSONDecodeError: logger.error(f"Invalid JSON from {websocket.client}: {message}"); await self.send_response(websocket, action_str, False, error="Invalid JSON.", request_id=req_id)
        except Exception as e: logger.error(f"Error processing msg (Action: {action_str}, ReqID: {req_id}): {e}", exc_info=True); await self.send_response(websocket, action_str, False, error=f"Server error: {e}", request_id=req_id)

manager = ConnectionManager(api_instance=gphoto_api_singleton)
@app.websocket("/ws")
async def websocket_endpoint(websocket: WebSocket): # ... (same)
    await manager.connect(websocket)
    try:
        while True: await manager.handle_message(websocket, await websocket.receive_text())
    except WebSocketDisconnect: logger.debug(f"Client {websocket.client} triggered WebSocketDisconnect.")
    except Exception as e: logger.error(f"Error in WebSocket endpoint for {websocket.client}: {e}", exc_info=True); await asyncio.gather(websocket.close(code=1011, reason=str(e)), return_exceptions=True)
    finally: await manager.disconnect(websocket)

# --- CLI Helpers (condensed, assume same as before) ---
async def _get_camera_abilities_cli(gphoto_api: GPhoto2API, model:str, port:str) -> Optional[Dict]: # ... (same)
    logger.info(f"Getting abilities for {model} on {port} (CLI mode)...")
    if await gphoto_api.select_camera(model, port):
        abilities_text = f"Abilities for {model} (details from cache or direct query)"; cfg_names = list(gphoto_api.settings_cache.keys())[:5]
        await gphoto_api.deselect_camera(); return {"model": model, "port": port, "abilities": abilities_text, "cached_config_names": cfg_names}
    return None
async def _log_detected_cameras_details_cli(gphoto_api_instance: GPhoto2API): # ... (same)
    logger.info("CLI: Attempting to log details for all detected cameras...")
    cameras = await gphoto_api_instance.list_cameras()
    for cam_info in cameras:
        details = await _get_camera_abilities_cli(gphoto_api_instance, cam_info.model, cam_info.port)
        if details: logger.info(f"Camera: {details['model']}, Port: {details['port']}, Abilities: {details['abilities']}, Sample Configs: {details['cached_config_names']}")

# --- Main Execution ---
if __name__ == "__main__": # ... (same)
    import argparse
    parser = argparse.ArgumentParser(description="gphoto2 WebSocket Server with Full Features")
    parser.add_argument("--host",type=str,default="0.0.0.0",help="Host (0.0.0.0)"); parser.add_argument("--port",type=int,default=8000,help="Port (8000)")
    parser.add_argument("--log-cameras",action="store_true",help="List cameras info and exit.")
    cli_args = parser.parse_args()
    logger.info(f"GPIO Available: {gpio_imported_successfully}. Liveview FPS: ~{1/LIVEVIEW_FRAME_INTERVAL:.0f}. Photometric delay: {PHOTOMETRIC_CAPTURE_DELAY}s")
    if cli_args.log_cameras:
        logger.info("Log cameras mode: Will list cameras and exit.")
        async def log_and_exit():
            try: await _log_detected_cameras_details_cli(gphoto_api_singleton)
            except Exception as e: logger.error(f"Error --log-cameras: {e}", exc_info=True)
            finally: logger.info("Log cameras finished. Cleaning up."); await gphoto_api_singleton.cleanup(); os._exit(0) 
        try: asyncio.run(log_and_exit())
        except KeyboardInterrupt: logger.info("Log cameras cancelled."); asyncio.run(gphoto_api_singleton.cleanup()); os._exit(0)
    else:
        logger.info(f"Starting Uvicorn server on {cli_args.host}:{cli_args.port}")
        uvicorn.run( "__main__:app", host=cli_args.host, port=cli_args.port, ws_max_size=16 * 1024 * 1024) # type: ignore
```<|MERGE_RESOLUTION|>--- conflicted
+++ resolved
@@ -342,105 +342,6 @@
     async def capture_image(self, download: bool = True) -> Optional[CaptureResponse]: # ... (same)
         if not self.camera or not self.selected_camera_info: logger.warning("No camera for capture."); return None
         logger.info(f"Capturing image ({'download' if download else 'on-camera'}) with {self.selected_camera_info.model}")
-        try:
-<<<<<<< HEAD
-            file_path_on_camera = self.camera.capture(gp.GP_CAPTURE_IMAGE, self.context)
-            logger.info(f"Captured on camera: {file_path_on_camera.folder}/{file_path_on_camera.name}")
-            if not download: return CaptureResponse(message="Captured on camera, not downloaded.")
-            timestamp = time.strftime("%Y%m%d-%H%M%S"); base, ext = os.path.splitext(file_path_on_camera.name)
-            safe_model_name = re.sub(r'[^\w-]', '_', self.selected_camera_info.model)
-            target_filename = f"{base}_{safe_model_name}_{timestamp}{ext}"
-            # Save to general captures directory
-            target_path_on_server = os.path.join(CAPTURES_BASE_DIR, target_filename)
-            os.makedirs(CAPTURES_BASE_DIR, exist_ok=True) # Ensure general captures dir exists
-
-            logger.info(f"Downloading image to: {target_path_on_server}")
-            camera_file_obj = self.camera.file_get(
-                file_path_on_camera.folder, file_path_on_camera.name, gp.GP_FILE_TYPE_NORMAL, self.context
-            )
-            camera_file_obj.save(target_path_on_server)
-            logger.info(f"Image saved to {target_path_on_server}")
-            return CaptureResponse(message="Image captured and downloaded.", file_path=target_path_on_server)
-        except gp.GPhoto2Error as ex: logger.error(f"Error capturing image: {ex}"); return None
-
-    async def start_preview(self, websocket: WebSocket): # ... (same raw preview)
-        if not self.camera or not self.selected_camera_info:
-            await websocket.send_json(WebSocketResponse(action=ActionType.GET_PREVIEW, success=False, error="No camera selected.").dict()); return
-        if websocket not in self.preview_clients: self.preview_clients.append(websocket)
-        logger.info(f"Client {websocket.client} added for raw preview from {self.selected_camera_info.model}.")
-        if self.preview_task and not self.preview_task.done(): logger.info("Raw preview task already running."); return
-        logger.info(f"Starting raw preview stream for {self.selected_camera_info.model}.")
-        self.preview_task = asyncio.create_task(self._stream_preview())
-    async def stop_preview(self, websocket: WebSocket): # ... (same raw preview)
-        if websocket in self.preview_clients: self.preview_clients.remove(websocket)
-        logger.info(f"Client {websocket.client} removed from raw preview.")
-        if not self.preview_clients and self.preview_task and not self.preview_task.done():
-            logger.info("No more raw preview clients. Stopping task.")
-            self.preview_task.cancel(); await asyncio.gather(self.preview_task, return_exceptions=True)
-            self.preview_task = None
-    async def _stream_preview(self): # ... (same raw preview)
-        if not self.camera or not self.selected_camera_info: logger.error("Raw preview stream: no camera."); return
-        logger.info(f"Raw preview task started for {self.selected_camera_info.model}.")
-        max_fails = 10; fail_count = 0
-=======
-            config_type = config.get_type()
-            value = config.get_value()
-            if config_type in (gp.GP_WIDGET_TEXT, gp.GP_WIDGET_RADIO, gp.GP_WIDGET_MENU):
-                return str(value) if value is not None else ""
-            elif config_type == gp.GP_WIDGET_RANGE:
-                return float(value) if value is not None else 0.0
-            elif config_type == gp.GP_WIDGET_TOGGLE:
-                return int(value) if value is not None else 0
-            elif config_type == gp.GP_WIDGET_DATE:
-                return int(value) if value is not None else 0
-            return str(value) if value is not None else ""
-        except Exception as e:
-            logger.warning(f"Error formatting value: {str(e)}")
-            return ""
-
-    def cleanup(self) -> None:
-        """Clean up camera resources."""
-        if self.camera:
-            try:
-                self.camera.exit()
-                logger.info("Camera connection closed.")
-            except Exception as e:
-                logger.error(f"Error closing camera: {str(e)}")
-            finally:
-                self.camera = None
-
-    def __enter__(self):
-        """Enter context manager."""
-        return self
-
-    def __exit__(self, exc_type, exc_val, exc_tb):
-        """Exit context manager, cleaning up resources."""
-        self.cleanup()
-
-class WebSocketServer:
-    def __init__(self):
-        """Initialize WebSocket server with environment-based configuration and log detected cameras."""
-        self.host = os.getenv('WS_HOST', 'localhost')
-        self.port = int(os.getenv('WS_PORT', 8765))
-        self.auth_token = os.getenv('API_TOKEN', str(uuid4()))
-        self.gphoto_api = GPhoto2API()
-        self.clients: Set = set()
-        self.command_handlers: Dict[str, Callable] = {
-            "list_cameras": self.handle_list_cameras,
-            "select_camera": self.handle_select_camera,
-            "capture_image": self.handle_capture_image,
-            "download_last_image": self.handle_download_last_image,
-            "get_config": self.handle_get_config,
-            "set_config": self.handle_set_config,
-        }
-
-        # Log detected cameras and their supported functions
-        self._log_detected_cameras()
-
-    def _log_detected_cameras(self) -> None:
-        """Log detected cameras and their supported functions at startup."""
-        logger.info("Detecting connected cameras...")
->>>>>>> 2e2c1b54
         try:
             while self.camera and self.selected_camera_info and self.preview_clients:
                 try:
